use error::VMError;
use hardware::{CondFlag, Memory, OpCode, Register, Registers};
use instructions::*;
use memory_access::mem_read;

mod error;
mod hardware;
mod instructions;
<<<<<<< HEAD
mod error;
mod memory_access;

fn main() -> Result<(), VMError> {
    // Load Arguments
    /* TODO! */
    // Setup
    /* TODO! */

    // Hardware creation
    let mut regs = Registers::new();
    let mut mem = Memory::new();
    // The COND register needs to be initialized at something
    regs[Register::Cond] = CondFlag::Zro.value();
    // Set the PC to the default val
    regs[Register::PC] = 0x3000;

    let running = true;
    while running {
        // Get the instruction to execute
        let instr_addr = regs[Register::PC].wrapping_add(1);
        let instr = mem_read(instr_addr, &mut mem)?;
        let op_code = OpCode::try_from(instr >> 12)?;

        match op_code {
            OpCode::Br => branch(instr, &mut regs)?,
            OpCode::Add => add(instr, &mut regs)?,
            OpCode::Ld => load(instr, &mut regs, &mut mem)?,
            OpCode::St => store(instr, &mut regs, &mut mem)?,
            OpCode::Jsr => jump_register(instr, &mut regs)?,
            OpCode::And => and(instr, &mut regs)?,
            OpCode::Ldr => load_register(instr, &mut regs, &mut mem)?,
            OpCode::Str => store_register(instr, &mut regs, &mut mem)?,
            OpCode::Not => not(instr, &mut regs)?,
            OpCode::Ldi => load_indirect(instr, &mut regs, &mut mem)?,
            OpCode::Sti => store_indirect(instr, &mut regs, &mut mem)?,
            OpCode::Jmp => jump(instr, &mut regs)?,
            OpCode::Lea => load_effective_address(instr, &mut regs)?,
            //OpCode::Trap => trap(instr, &mut regs)?,
             
        }
    } 

    Ok(())
=======
mod trap_routines;
mod utils;
>>>>>>> b2ecc14a

fn main() {}<|MERGE_RESOLUTION|>--- conflicted
+++ resolved
@@ -6,9 +6,8 @@
 mod error;
 mod hardware;
 mod instructions;
-<<<<<<< HEAD
-mod error;
-mod memory_access;
+mod trap_routines;
+mod utils;
 
 fn main() -> Result<(), VMError> {
     // Load Arguments
@@ -51,9 +50,5 @@
     } 
 
     Ok(())
-=======
-mod trap_routines;
-mod utils;
->>>>>>> b2ecc14a
 
-fn main() {}+}