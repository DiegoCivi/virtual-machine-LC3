use std::io::{stdin, Read};

use crate::{error::VMError, hardware::{CondFlag, Register, Registers}};

/// Extends a number represented in 'bit_count' bits into
/// 16 bits, always taking into account the sign of
/// the original number
pub fn sign_extend(mut x: u16, bit_count: usize) -> Result<u16, VMError> {
    // Get MSB and check if it is a 1
<<<<<<< HEAD
    let bitcount_sub = bit_count.checked_sub(1).ok_or(VMError::Arithmetic)?;
    let msb = (x >> bitcount_sub) & 1; // TODO: Is the '& 1' necessary?
=======
    let bitcount_sub = bit_count.checked_sub(1).ok_or(VMError::ArithmeticError)?;
    let msb = (x >> bitcount_sub);
>>>>>>> f27ae1c7
    if msb != 0 {
        // If the MSB is 1 it means it is negative, else its positive
        x |= 0xFFFF << bit_count;
    }
    Ok(x)
}

/// It updates the register COND where we have the condition flag
pub fn update_flags(r: Register, regs: &mut Registers) {
    if regs[r] == 0 {
        regs[Register::Cond] = CondFlag::Zro .value();
    } else if regs[r] >> 15 == 1 {
        regs[Register::Cond] = CondFlag::Neg.value();
    } else {
        regs[Register::Cond] = CondFlag::Pos.value();
    }
}

/// Reads one byte from the standard input
pub fn getchar() -> Result<[u8; 1], VMError> {
    let mut buffer = [0u8; 1];
    let mut stdin = stdin();

    stdin.read_exact(&mut buffer).map_err(|_| VMError::STDINRead)?;
    Ok(buffer)
}

/// Checks if there is something to read on the standard input
/// 
/// ### Returns
/// 
/// A bool indicating where there is something to read or not
pub fn check_key() -> bool {
    let mut stdin = stdin().bytes().peekable();    
    match stdin.peek() {
        Some(Ok(n)) => {
                        if *n > 0 {
                            return true;
                        }
                        false
            },
        _ => false,
    }
}<|MERGE_RESOLUTION|>--- conflicted
+++ resolved
@@ -7,13 +7,8 @@
 /// the original number
 pub fn sign_extend(mut x: u16, bit_count: usize) -> Result<u16, VMError> {
     // Get MSB and check if it is a 1
-<<<<<<< HEAD
-    let bitcount_sub = bit_count.checked_sub(1).ok_or(VMError::Arithmetic)?;
-    let msb = (x >> bitcount_sub) & 1; // TODO: Is the '& 1' necessary?
-=======
     let bitcount_sub = bit_count.checked_sub(1).ok_or(VMError::ArithmeticError)?;
     let msb = (x >> bitcount_sub);
->>>>>>> f27ae1c7
     if msb != 0 {
         // If the MSB is 1 it means it is negative, else its positive
         x |= 0xFFFF << bit_count;
